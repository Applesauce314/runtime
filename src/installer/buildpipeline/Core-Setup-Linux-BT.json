--- conflicted
+++ resolved
@@ -215,11 +215,7 @@
       },
       "inputs": {
         "filename": "docker",
-<<<<<<< HEAD
-        "arguments": "run --rm $(DockerCommonRunArgs_Ubuntu1404) $(PB_GitDirectory)/Tools/msbuild.sh $(PB_GitDirectory)/build.proj /t:BuildTraversalBuildDependencies /p:DistroRid=$(DistroRid_Ubuntu1404) $(DistroSpecificMSBuildArguments)",
-=======
         "arguments": "run --rm $(DockerCommonRunArgs_Ubuntu1404) $(PB_GitDirectory)/Tools/msbuild.sh $(PB_GitDirectory)/build.proj /t:BuildTraversalBuildDependencies $(DistroSpecificMSBuildArguments)",
->>>>>>> 95a70dc2
         "workingFolder": "",
         "failOnStandardError": "false"
       }
@@ -237,11 +233,7 @@
       },
       "inputs": {
         "filename": "docker",
-<<<<<<< HEAD
-        "arguments": "run --rm $(DockerCommonRunArgs_Ubuntu1404) $(PB_GitDirectory)/Tools/msbuild.sh $(PB_GitDirectory)/src/pkg/packaging/dir.proj $(AdditionalMSBuildProperties) /p:DistroRid=$(DistroRid_Ubuntu1404) $(DistroSpecificMSBuildArguments)",
-=======
         "arguments": "run --rm $(DockerCommonRunArgs_Ubuntu1404) $(PB_GitDirectory)/Tools/msbuild.sh $(PB_GitDirectory)/src/pkg/packaging/dir.proj $(AdditionalMSBuildProperties) $(DistroSpecificMSBuildArguments)",
->>>>>>> 95a70dc2
         "workingFolder": "",
         "failOnStandardError": "false"
       }
@@ -259,11 +251,7 @@
       },
       "inputs": {
         "filename": "docker",
-<<<<<<< HEAD
-        "arguments": "run --rm $(DockerCommonRunArgs_Ubuntu1404) $(PB_GitDirectory)/Tools/msbuild.sh $(PB_GitDirectory)/publish/publish.proj /p:DistroRid=$(DistroRid_Ubuntu1404) /p:PublishDebToolToFeed=true /p:CliNuGetFeedUrl=$(CLI_NUGET_FEED_URL) /p:CliNuGetApiKey=$(CLI_NUGET_API_KEY) $(DistroSpecificMSBuildArguments) $(DistroSpecificMSBuildPublishArgs)",
-=======
         "arguments": "run --rm $(DockerCommonRunArgs_Ubuntu1404) $(PB_GitDirectory)/Tools/msbuild.sh $(PB_GitDirectory)/publish/publish.proj /p:PublishDebToolToFeed=true /p:CliNuGetFeedUrl=$(CLI_NUGET_FEED_URL) /p:CliNuGetApiKey=$(CLI_NUGET_API_KEY) $(DistroSpecificMSBuildArguments) $(DistroSpecificMSBuildPublishArgs)",
->>>>>>> 95a70dc2
         "workingFolder": "",
         "failOnStandardError": "false"
       }
@@ -317,11 +305,7 @@
       },
       "inputs": {
         "filename": "docker",
-<<<<<<< HEAD
-        "arguments": "run --rm $(DockerCommonRunArgs_Ubuntu1604) $(PB_GitDirectory)/Tools/msbuild.sh $(PB_GitDirectory)/build.proj /t:BuildTraversalBuildDependencies /p:DistroRid=$(DistroRid_Ubuntu1604) $(DistroSpecificMSBuildArguments)",
-=======
         "arguments": "run --rm $(DockerCommonRunArgs_Ubuntu1604) $(PB_GitDirectory)/Tools/msbuild.sh $(PB_GitDirectory)/build.proj /t:BuildTraversalBuildDependencies $(DistroSpecificMSBuildArguments)",
->>>>>>> 95a70dc2
         "workingFolder": "",
         "failOnStandardError": "false"
       }
@@ -339,11 +323,7 @@
       },
       "inputs": {
         "filename": "docker",
-<<<<<<< HEAD
-        "arguments": "run --rm $(DockerCommonRunArgs_Ubuntu1604) $(PB_GitDirectory)/Tools/msbuild.sh $(PB_GitDirectory)/src/pkg/packaging/dir.proj $(AdditionalMSBuildProperties) /p:DistroRid=$(DistroRid_Ubuntu1604) $(DistroSpecificMSBuildArguments)",
-=======
         "arguments": "run --rm $(DockerCommonRunArgs_Ubuntu1604) $(PB_GitDirectory)/Tools/msbuild.sh $(PB_GitDirectory)/src/pkg/packaging/dir.proj $(AdditionalMSBuildProperties) $(DistroSpecificMSBuildArguments)",
->>>>>>> 95a70dc2
         "workingFolder": "",
         "failOnStandardError": "false"
       }
@@ -361,11 +341,7 @@
       },
       "inputs": {
         "filename": "docker",
-<<<<<<< HEAD
-        "arguments": "run --rm $(DockerCommonRunArgs_Ubuntu1604) $(PB_GitDirectory)/Tools/msbuild.sh $(PB_GitDirectory)/publish/publish.proj /p:DistroRid=$(DistroRid_Ubuntu1604) $(DistroSpecificMSBuildArguments) $(DistroSpecificMSBuildPublishArgs)",
-=======
         "arguments": "run --rm $(DockerCommonRunArgs_Ubuntu1604) $(PB_GitDirectory)/Tools/msbuild.sh $(PB_GitDirectory)/publish/publish.proj $(DistroSpecificMSBuildArguments) $(DistroSpecificMSBuildPublishArgs)",
->>>>>>> 95a70dc2
         "workingFolder": "",
         "failOnStandardError": "false"
       }
@@ -419,11 +395,7 @@
       },
       "inputs": {
         "filename": "docker",
-<<<<<<< HEAD
-        "arguments": "run --rm $(DockerCommonRunArgs_Ubuntu1610) $(PB_GitDirectory)/Tools/msbuild.sh $(PB_GitDirectory)/build.proj /t:BuildTraversalBuildDependencies /p:DistroRid=$(DistroRid_Ubuntu1610) $(DistroSpecificMSBuildArguments)",
-=======
         "arguments": "run --rm $(DockerCommonRunArgs_Ubuntu1610) $(PB_GitDirectory)/Tools/msbuild.sh $(PB_GitDirectory)/build.proj /t:BuildTraversalBuildDependencies $(DistroSpecificMSBuildArguments)",
->>>>>>> 95a70dc2
         "workingFolder": "",
         "failOnStandardError": "false"
       }
@@ -441,11 +413,7 @@
       },
       "inputs": {
         "filename": "docker",
-<<<<<<< HEAD
-        "arguments": "run --rm $(DockerCommonRunArgs_Ubuntu1610) $(PB_GitDirectory)/Tools/msbuild.sh $(PB_GitDirectory)/src/pkg/packaging/dir.proj $(AdditionalMSBuildProperties) /p:DistroRid=$(DistroRid_Ubuntu1610) $(DistroSpecificMSBuildArguments)",
-=======
         "arguments": "run --rm $(DockerCommonRunArgs_Ubuntu1610) $(PB_GitDirectory)/Tools/msbuild.sh $(PB_GitDirectory)/src/pkg/packaging/dir.proj $(AdditionalMSBuildProperties) $(DistroSpecificMSBuildArguments)",
->>>>>>> 95a70dc2
         "workingFolder": "",
         "failOnStandardError": "false"
       }
@@ -463,11 +431,7 @@
       },
       "inputs": {
         "filename": "docker",
-<<<<<<< HEAD
-        "arguments": "run --rm $(DockerCommonRunArgs_Ubuntu1610) $(PB_GitDirectory)/Tools/msbuild.sh $(PB_GitDirectory)/publish/publish.proj /p:DistroRid=$(DistroRid_Ubuntu1610) $(DistroSpecificMSBuildArguments) $(DistroSpecificMSBuildPublishArgs)",
-=======
         "arguments": "run --rm $(DockerCommonRunArgs_Ubuntu1610) $(PB_GitDirectory)/Tools/msbuild.sh $(PB_GitDirectory)/publish/publish.proj $(DistroSpecificMSBuildArguments) $(DistroSpecificMSBuildPublishArgs)",
->>>>>>> 95a70dc2
         "workingFolder": "",
         "failOnStandardError": "false"
       }
@@ -521,11 +485,7 @@
       },
       "inputs": {
         "filename": "docker",
-<<<<<<< HEAD
-        "arguments": "run --rm $(DockerCommonRunArgs_Debian8) $(PB_GitDirectory)/Tools/msbuild.sh $(PB_GitDirectory)/build.proj /t:BuildTraversalBuildDependencies /p:DistroRid=$(DistroRid_Debian8) $(DistroSpecificMSBuildArguments)",
-=======
         "arguments": "run --rm $(DockerCommonRunArgs_Debian8) $(PB_GitDirectory)/Tools/msbuild.sh $(PB_GitDirectory)/build.proj /t:BuildTraversalBuildDependencies $(DistroSpecificMSBuildArguments)",
->>>>>>> 95a70dc2
         "workingFolder": "",
         "failOnStandardError": "false"
       }
@@ -543,11 +503,7 @@
       },
       "inputs": {
         "filename": "docker",
-<<<<<<< HEAD
-        "arguments": "run --rm $(DockerCommonRunArgs_Debian8) $(PB_GitDirectory)/Tools/msbuild.sh $(PB_GitDirectory)/src/pkg/packaging/dir.proj $(AdditionalMSBuildProperties) /p:DistroRid=$(DistroRid_Debian8) $(DistroSpecificMSBuildArguments)",
-=======
         "arguments": "run --rm $(DockerCommonRunArgs_Debian8) $(PB_GitDirectory)/Tools/msbuild.sh $(PB_GitDirectory)/src/pkg/packaging/dir.proj $(AdditionalMSBuildProperties) $(DistroSpecificMSBuildArguments)",
->>>>>>> 95a70dc2
         "workingFolder": "",
         "failOnStandardError": "false"
       }
@@ -565,8 +521,7 @@
       },
       "inputs": {
         "filename": "docker",
-<<<<<<< HEAD
-        "arguments": "run --rm $(DockerCommonRunArgs_Debian8) $(PB_GitDirectory)/Tools/msbuild.sh $(PB_GitDirectory)/publish/publish.proj /p:DistroRid=$(DistroRid_Debian8) $(DistroSpecificMSBuildArguments) $(DistroSpecificMSBuildPublishArgs)",
+        "arguments": "run --rm $(DockerCommonRunArgs_Debian8) $(PB_GitDirectory)/Tools/msbuild.sh $(PB_GitDirectory)/publish/publish.proj $(DistroSpecificMSBuildArguments) $(DistroSpecificMSBuildPublishArgs)",
         "workingFolder": "",
         "failOnStandardError": "false"
       }
@@ -620,7 +575,7 @@
       },
       "inputs": {
         "filename": "docker",
-        "arguments": "run --rm $(DockerCommonRunArgs_Debian9) $(PB_GitDirectory)/Tools/msbuild.sh $(PB_GitDirectory)/build.proj /t:BuildTraversalBuildDependencies /p:DistroRid=$(DistroRid_Debian9) $(DistroSpecificMSBuildArguments)",
+        "arguments": "run --rm $(DockerCommonRunArgs_Debian9) $(PB_GitDirectory)/Tools/msbuild.sh $(PB_GitDirectory)/build.proj /t:BuildTraversalBuildDependencies $(DistroSpecificMSBuildArguments)",
         "workingFolder": "",
         "failOnStandardError": "false"
       }
@@ -638,7 +593,7 @@
       },
       "inputs": {
         "filename": "docker",
-        "arguments": "run --rm $(DockerCommonRunArgs_Debian9) $(PB_GitDirectory)/Tools/msbuild.sh $(PB_GitDirectory)/src/pkg/packaging/dir.proj $(AdditionalMSBuildProperties) /p:DistroRid=$(DistroRid_Debian9) $(DistroSpecificMSBuildArguments)",
+        "arguments": "run --rm $(DockerCommonRunArgs_Debian9) $(PB_GitDirectory)/Tools/msbuild.sh $(PB_GitDirectory)/src/pkg/packaging/dir.proj $(AdditionalMSBuildProperties) $(DistroSpecificMSBuildArguments)",
         "workingFolder": "",
         "failOnStandardError": "false"
       }
@@ -656,10 +611,7 @@
       },
       "inputs": {
         "filename": "docker",
-        "arguments": "run --rm $(DockerCommonRunArgs_Debian9) $(PB_GitDirectory)/Tools/msbuild.sh $(PB_GitDirectory)/publish/publish.proj /p:DistroRid=$(DistroRid_Debian9) $(DistroSpecificMSBuildArguments) $(DistroSpecificMSBuildPublishArgs)",
-=======
-        "arguments": "run --rm $(DockerCommonRunArgs_Debian8) $(PB_GitDirectory)/Tools/msbuild.sh $(PB_GitDirectory)/publish/publish.proj $(DistroSpecificMSBuildArguments) $(DistroSpecificMSBuildPublishArgs)",
->>>>>>> 95a70dc2
+        "arguments": "run --rm $(DockerCommonRunArgs_Debian9) $(PB_GitDirectory)/Tools/msbuild.sh $(PB_GitDirectory)/publish/publish.proj $(DistroSpecificMSBuildArguments) $(DistroSpecificMSBuildPublishArgs)",
         "workingFolder": "",
         "failOnStandardError": "false"
       }
@@ -713,11 +665,7 @@
       },
       "inputs": {
         "filename": "docker",
-<<<<<<< HEAD
-        "arguments": "run --rm $(DockerCommonRunArgs_Rhel7) $(PB_GitDirectory)/Tools/msbuild.sh $(PB_GitDirectory)/build.proj /t:BuildTraversalBuildDependencies /p:DistroRid=$(DistroRid_Rhel7) $(DistroSpecificMSBuildArguments)",
-=======
         "arguments": "run --rm $(DockerCommonRunArgs_Rhel7) $(PB_GitDirectory)/Tools/msbuild.sh $(PB_GitDirectory)/build.proj /t:BuildTraversalBuildDependencies $(DistroSpecificMSBuildArguments)",
->>>>>>> 95a70dc2
         "workingFolder": "",
         "failOnStandardError": "false"
       }
@@ -735,11 +683,7 @@
       },
       "inputs": {
         "filename": "docker",
-<<<<<<< HEAD
-        "arguments": "run --rm $(DockerCommonRunArgs_Rhel7) $(PB_GitDirectory)/Tools/msbuild.sh $(PB_GitDirectory)/src/pkg/packaging/dir.proj $(AdditionalMSBuildProperties) /p:DistroRid=$(DistroRid_Rhel7) $(DistroSpecificMSBuildArguments)",
-=======
         "arguments": "run --rm $(DockerCommonRunArgs_Rhel7) $(PB_GitDirectory)/Tools/msbuild.sh $(PB_GitDirectory)/src/pkg/packaging/dir.proj $(AdditionalMSBuildProperties) $(DistroSpecificMSBuildArguments)",
->>>>>>> 95a70dc2
         "workingFolder": "",
         "failOnStandardError": "false"
       }
@@ -757,11 +701,7 @@
       },
       "inputs": {
         "filename": "docker",
-<<<<<<< HEAD
-        "arguments": "run --rm $(DockerCommonRunArgs_Rhel7) $(PB_GitDirectory)/Tools/msbuild.sh $(PB_GitDirectory)/publish/publish.proj /p:DistroRid=$(DistroRid_Rhel7) $(DistroSpecificMSBuildArguments) $(DistroSpecificMSBuildPublishArgs)",
-=======
         "arguments": "run --rm $(DockerCommonRunArgs_Rhel7) $(PB_GitDirectory)/Tools/msbuild.sh $(PB_GitDirectory)/publish/publish.proj $(DistroSpecificMSBuildArguments) $(DistroSpecificMSBuildPublishArgs)",
->>>>>>> 95a70dc2
         "workingFolder": "",
         "failOnStandardError": "false"
       }
@@ -998,12 +938,6 @@
       "value": null,
       "isSecret": true
     },
-<<<<<<< HEAD
-    "PB_DistroRid": {
-      "value": "ubuntu.14.04-$(PB_TargetArchitecture)"
-    },
-=======
->>>>>>> 95a70dc2
     "PB_TargetArchitecture": {
       "value": "x64"
     },
@@ -1026,11 +960,7 @@
       "value": "/flp:v=diag /p:TargetArchitecture=$(PB_TargetArchitecture) /p:PortableBuild=false /p:ConfigurationGroup=$(BuildConfiguration) /p:OSGroup=Linux /p:OfficialBuildId=$(OfficialBuildId)"
     },
     "DistroSpecificMSBuildPublishArgs": {
-<<<<<<< HEAD
-      "value": "/p:AzureAccountName=$(PB_AzureAccountName) /p:AzureAccessToken=$(PB_AzureAccessToken) /p:ChecksumAzureAccountName=$(PB_ChecksumAzureAccountName) /p:ChecksumAzureAccessToken=$(PB_ChecksumAzureAccessToken) /p:DebRepoUser=$(PB_DebRepoUser) /p:DebRepoServer=$(PB_DebRepoServer) /p:DebRepoPass=$(DEB_REPO_PASSWORD) $(PB_DebianKeys)"
-=======
       "value": "/p:AzureAccountName=$(PB_AzureAccountName) /p:ContainerName=$(PB_ContainerName) /p:AzureAccessToken=$(PB_AzureAccessToken) /p:ChecksumAzureAccountName=$(PB_ChecksumAzureAccountName) /p:ChecksumContainerName=$(PB_ChecksumContainerName) /p:ChecksumAzureAccessToken=$(PB_ChecksumAzureAccessToken) /p:DebRepoUser=$(PB_DebRepoUser) /p:DebRepoServer=$(PB_DebRepoServer) /p:DebRepoPass=$(DEB_REPO_PASSWORD) $(PB_DebianKeys)"
->>>>>>> 95a70dc2
     },
     "PB_DebianKeys": {
       "value": "/p:DebianId_ubuntu1404-x64=$(PB_DebianId_ubuntu1404-x64) /p:DebianId_debian8-x64=$(PB_DebianId_debian8-x64) /p:DebianId_debian9-x64=$(PB_DebianId_debian9-x64) /p:DebianId_ubuntu1604-x64=$(PB_DebianId_ubuntu1604-x64) /p:DebianId_ubuntu1610-x64=$(PB_DebianId_ubuntu1610-x64)"
@@ -1047,12 +977,6 @@
     "DockerTag_Ubuntu1604": {
       "value": "ubuntu-16.04-debpkg-e5cf912-20174703024721"
     },
-<<<<<<< HEAD
-    "DistroRid_Ubuntu1604": {
-      "value": "ubuntu.16.04-$(PB_TargetArchitecture)"
-    },
-=======
->>>>>>> 95a70dc2
     "DockerImageName_Ubuntu1604": {
       "value": "$(PB_DockerRepository):$(DockerTag_Ubuntu1604)"
     },
@@ -1062,12 +986,6 @@
     "DockerTag_Ubuntu1610": {
       "value": "ubuntu-16.10-debpkg-ec863bb-20170003030028"
     },
-<<<<<<< HEAD
-    "DistroRid_Ubuntu1610": {
-      "value": "ubuntu.16.10-$(PB_TargetArchitecture)"
-    },
-=======
->>>>>>> 95a70dc2
     "DockerImageName_Ubuntu1610": {
       "value": "$(PB_DockerRepository):$(DockerTag_Ubuntu1610)"
     },
@@ -1077,25 +995,15 @@
     "DockerTag_Debian8": {
       "value": "debian-8.2-debpkg-9f87c3c-20173003023006"
     },
-<<<<<<< HEAD
-    "DistroRid_Debian8": {
-      "value": "debian.8-$(PB_TargetArchitecture)"
-    },
-=======
->>>>>>> 95a70dc2
     "DockerImageName_Debian8": {
       "value": "$(PB_DockerRepository):$(DockerTag_Debian8)"
     },
     "DockerCommonRunArgs_Debian8": {
       "value": "--name $(PB_DockerContainerName)$(DockerTag_Debian8) -v \"$(PB_SourcesDirectory):$(PB_GitDirectory)\" -v $(Build.StagingDirectory)/sharedFrameworkPublish/:/root/sharedFrameworkPublish/ -w=\"$(PB_GitDirectory)\" $(DockerImageName_Debian8)"
     },
-<<<<<<< HEAD
     "DockerTag_Debian9": {
       "value": "debian-8.2-debpkg-9f87c3c-20173003023006"
     },
-    "DistroRid_Debian9": {
-      "value": "debian.9-$(PB_TargetArchitecture)"
-    },
     "DockerImageName_Debian9": {
       "value": "$(PB_DockerRepository):$(DockerTag_Debian9)"
     },
@@ -1105,14 +1013,6 @@
     "DockerTag_Rhel7": {
       "value": "rhel-7-rpmpkg-c982313-20174116044113"
     },
-    "DistroRid_Rhel7": {
-      "value": "rhel.7-$(PB_TargetArchitecture)"
-    },
-=======
-    "DockerTag_Rhel7": {
-      "value": "rhel-7-rpmpkg-c982313-20174116044113"
-    },
->>>>>>> 95a70dc2
     "DockerImageName_Rhel7": {
       "value": "$(PB_DockerRepository):$(DockerTag_Rhel7)"
     },
