--- conflicted
+++ resolved
@@ -11,11 +11,6 @@
     using System.Runtime.Serialization;
     using System.Xml;
     using System.Xml.Serialization;
-<<<<<<< HEAD
-    using System.Runtime.CompilerServices;
-    using Microsoft.ServiceModel.Syndication.Resources;
-=======
->>>>>>> 67f08b5f
 
     // sealed because the ctor results in a call to the virtual InsertItem method
     [TypeForwardedFrom("System.ServiceModel.Web, Version=3.5.0.0, Culture=neutral, PublicKeyToken=31bf3856ad364e35")]
