﻿<?xml version="1.0" encoding="utf-8"?>
<Project ToolsVersion="14.0" DefaultTargets="Build" xmlns="http://schemas.microsoft.com/developer/msbuild/2003">
  <Import Project="$([MSBuild]::GetDirectoryNameOfFileAbove($(MSBuildThisFileDirectory), Directory.Build.props))\Directory.Build.props" />
  <ItemGroup>
    <ProjectReference Include="..\ref\System.Reflection.TypeExtensions.csproj">
      <SupportedFramework>net461</SupportedFramework>
    </ProjectReference>
    <ProjectReference Include="..\src\System.Reflection.TypeExtensions.csproj" />
    <HarvestIncludePaths Include="ref/net46;lib/net46" />
    <HarvestIncludePaths Include="lib/netcore50;runtimes/aot/lib/netcore50" />
    <HarvestIncludePaths Include="ref/netstandard1.3" />
    <HarvestIncludePaths Include="ref/netstandard1.5" />
    <HarvestIncludePaths Include="lib/netcoreapp1.0" />
  </ItemGroup>
  <ItemGroup>
    <InboxOnTargetFramework Include="netcoreapp2.0" />
    <InboxOnTargetFramework Include="uap10.0.16299" />
    <File Include="$(PlaceholderFile)">
      <TargetPath>runtimes/aot/lib/uap10.0.16299</TargetPath>
    </File>
    <InboxOnTargetFramework Include="$(AllXamarinFrameworks)" />
    <!-- this package is part of the implementation closure of NETStandard.Library
         therefore it cannot reference NETStandard.Library -->
    <SuppressMetaPackage Include="NETStandard.Library" />
  </ItemGroup>
<<<<<<< HEAD
  <Import Project="$([MSBuild]::GetDirectoryNameOfFileAbove($(MSBuildThisFileDirectory), Directory.Build.targets))\Directory.Build.targets" />
=======
  
  <PropertyGroup>
    <HarvestVersion>4.4.0</HarvestVersion>
  </PropertyGroup>
  <Target Name="_checkForNewerHarvestPackage" AfterTargets="HarvestStablePackage">
    <GetLastStablePackage LatestPackages="@(_latestPackage)" PackageIndexes="@(PackageIndex)">
      <Output TaskParameter="LastStablePackages" ItemName="_lastStablePackage" />
    </GetLastStablePackage>
    <Error Condition="'%(_lastStablePackage.Version)' &gt; '4.5.0'"
           Text="This target and the hardcoded HarvestVersion should be removed from this project.  Please ensure that the harvested package contains a valid lib/netcoreapp1.0 asset." />
  </Target>
  <Import Project="$([MSBuild]::GetDirectoryNameOfFileAbove($(MSBuildThisFileDirectory), dir.targets))\dir.targets" />
>>>>>>> 4cfa3db2
</Project><|MERGE_RESOLUTION|>--- conflicted
+++ resolved
@@ -23,9 +23,6 @@
          therefore it cannot reference NETStandard.Library -->
     <SuppressMetaPackage Include="NETStandard.Library" />
   </ItemGroup>
-<<<<<<< HEAD
-  <Import Project="$([MSBuild]::GetDirectoryNameOfFileAbove($(MSBuildThisFileDirectory), Directory.Build.targets))\Directory.Build.targets" />
-=======
   
   <PropertyGroup>
     <HarvestVersion>4.4.0</HarvestVersion>
@@ -37,6 +34,5 @@
     <Error Condition="'%(_lastStablePackage.Version)' &gt; '4.5.0'"
            Text="This target and the hardcoded HarvestVersion should be removed from this project.  Please ensure that the harvested package contains a valid lib/netcoreapp1.0 asset." />
   </Target>
-  <Import Project="$([MSBuild]::GetDirectoryNameOfFileAbove($(MSBuildThisFileDirectory), dir.targets))\dir.targets" />
->>>>>>> 4cfa3db2
+  <Import Project="$([MSBuild]::GetDirectoryNameOfFileAbove($(MSBuildThisFileDirectory), Directory.Build.targets))\Directory.Build.targets" />
 </Project>